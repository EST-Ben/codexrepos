export type ExperienceLevel = 'Beginner' | 'Intermediate' | 'Advanced';

export interface MachineRef {
  id: string;
  brand: string;
  model: string;
  type?: string;
}

export interface MachineSummary extends MachineRef {
  aliases?: string[];
  capabilities?: string[];
  safe_speed_ranges?: {
    print?: [number, number];
    travel?: [number, number];
    accel?: [number, number];
    jerk?: [number, number];
  };
  max_nozzle_temp_c?: number;
  max_bed_temp_c?: number;
  spindle_rpm_range?: [number, number];
  max_feed_mm_min?: number;
  material_presets?: Record<string, unknown>;
<<<<<<< HEAD
  motion_system?: string;
  enclosed?: boolean;
  supports?: Record<string, unknown>;
=======
>>>>>>> 7aca2439
}

export interface ProfileState {
  experience: ExperienceLevel;
  machines: MachineRef[];
  material?: string;
  materialByMachine?: Record<string, string | undefined>;
}

export interface AnalyzeRequestMeta {
  machine_id: string;
  experience: ExperienceLevel;
  material?: string;
  base_profile?: Record<string, number>;
  app_version?: string;
}

<<<<<<< HEAD
export interface IssueConfidence {
  id: string;
  confidence: number;
}

export interface BoundingBox {
  issue_id?: string | null;
  x: number;
  y: number;
  w: number;
  h: number;
  score?: number;
}

export interface AnalyzeResponse {
  image_id: string;
  machine: MachineRef;
  issue_list: IssueConfidence[];
  top_issue?: string | null;
  boxes?: BoundingBox[];
  heatmap?: string | null;
  parameter_targets: Record<string, number>;
  applied: Record<string, number>;
  recommendations: string[];
  capability_notes: string[];
  clamp_explanations?: string[];
  hidden_parameters?: string[];
}

export interface AnalysisHistoryRecord {
  imageId: string;
  machineId: string;
  machine: MachineRef;
  timestamp: number;
  issues: IssueConfidence[];
  response: AnalyzeResponse;
  material?: string;
  localUri?: string;
  summary?: MachineSummary;
}

=======
export interface BoundingBox {
  issue_id: string;
  confidence: number;
  x: number;
  y: number;
  width: number;
  height: number;
}

export interface HeatmapPayload {
  encoding: 'svg';
  width: number;
  height: number;
  data_url: string;
}

export interface LocalizationPayload {
  boxes: BoundingBox[];
  heatmap?: HeatmapPayload | null;
}

export interface SuggestionChange {
  param: string;
  delta?: number | null;
  unit?: string | null;
  new_target?: number | null;
  range_hint?: [number, number] | null;
}

export interface Suggestion {
  issue_id: string;
  changes: SuggestionChange[];
  why: string;
  risk: string;
  confidence: number;
  beginner_note?: string | null;
  advanced_note?: string | null;
  clamped_to_machine_limits?: boolean | null;
}

export interface AppliedClamp {
  parameters: Record<string, number>;
  hidden_parameters: string[];
  experience_level: ExperienceLevel;
  clamped_to_machine_limits: boolean;
  explanations: string[];
}

export interface AnalyzeResponse {
  image_id: string;
  version: string;
  machine: { id?: string; brand?: string; model?: string };
  experience: ExperienceLevel;
  material?: string;
  predictions: { issue_id: string; confidence: number }[];
  explanations: Array<Record<string, unknown>>;
  localization: LocalizationPayload;
  capability_notes: string[];
  recommendations: string[];
  suggestions: Suggestion[];
  slicer_profile_diff: {
    slicer: string;
    parameters: Record<string, {
      value?: number;
      delta?: number;
      unit?: string;
      range_hint?: [number, number];
      clamped?: boolean;
    }>;
    markdown?: string;
  };
  applied: AppliedClamp;
  low_confidence: boolean;
}

export interface AnalysisHistoryRecord {
  imageId: string;
  machineId: string;
  machine: MachineRef;
  timestamp: number;
  predictions: AnalyzeResponse['predictions'];
  response: AnalyzeResponse;
  material?: string;
  localUri?: string;
  summary?: MachineSummary;
}

>>>>>>> 7aca2439
export type HistoryMap = Record<string, AnalysisHistoryRecord[]>;

export type SlicerId = 'cura' | 'prusaslicer' | 'bambu' | 'orca';

export interface ExportDiff {
  slicer: SlicerId;
<<<<<<< HEAD
  diff: Record<string, number | string>;
  markdown?: string;
=======
  diff: Record<string, number | string | boolean>;
  source_keys: string[];
>>>>>>> 7aca2439
}

export interface OnboardingState {
  selectedMachines: string[];
  experience: ExperienceLevel;
}<|MERGE_RESOLUTION|>--- conflicted
+++ resolved
@@ -21,12 +21,6 @@
   spindle_rpm_range?: [number, number];
   max_feed_mm_min?: number;
   material_presets?: Record<string, unknown>;
-<<<<<<< HEAD
-  motion_system?: string;
-  enclosed?: boolean;
-  supports?: Record<string, unknown>;
-=======
->>>>>>> 7aca2439
 }
 
 export interface ProfileState {
@@ -44,49 +38,6 @@
   app_version?: string;
 }
 
-<<<<<<< HEAD
-export interface IssueConfidence {
-  id: string;
-  confidence: number;
-}
-
-export interface BoundingBox {
-  issue_id?: string | null;
-  x: number;
-  y: number;
-  w: number;
-  h: number;
-  score?: number;
-}
-
-export interface AnalyzeResponse {
-  image_id: string;
-  machine: MachineRef;
-  issue_list: IssueConfidence[];
-  top_issue?: string | null;
-  boxes?: BoundingBox[];
-  heatmap?: string | null;
-  parameter_targets: Record<string, number>;
-  applied: Record<string, number>;
-  recommendations: string[];
-  capability_notes: string[];
-  clamp_explanations?: string[];
-  hidden_parameters?: string[];
-}
-
-export interface AnalysisHistoryRecord {
-  imageId: string;
-  machineId: string;
-  machine: MachineRef;
-  timestamp: number;
-  issues: IssueConfidence[];
-  response: AnalyzeResponse;
-  material?: string;
-  localUri?: string;
-  summary?: MachineSummary;
-}
-
-=======
 export interface BoundingBox {
   issue_id: string;
   confidence: number;
@@ -174,20 +125,14 @@
   summary?: MachineSummary;
 }
 
->>>>>>> 7aca2439
 export type HistoryMap = Record<string, AnalysisHistoryRecord[]>;
 
 export type SlicerId = 'cura' | 'prusaslicer' | 'bambu' | 'orca';
 
 export interface ExportDiff {
   slicer: SlicerId;
-<<<<<<< HEAD
-  diff: Record<string, number | string>;
-  markdown?: string;
-=======
   diff: Record<string, number | string | boolean>;
   source_keys: string[];
->>>>>>> 7aca2439
 }
 
 export interface OnboardingState {
