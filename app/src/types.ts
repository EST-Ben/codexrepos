--- conflicted
+++ resolved
@@ -21,12 +21,6 @@
   spindle_rpm_range?: [number, number];
   max_feed_mm_min?: number;
   material_presets?: Record<string, unknown>;
-<<<<<<< HEAD
-  motion_system?: string;
-  enclosed?: boolean;
-  supports?: Record<string, unknown>;
-=======
->>>>>>> 429b69f5
 }
 
 export interface ProfileState {
@@ -40,54 +34,6 @@
   machine_id: string;
   experience: ExperienceLevel;
   material?: string;
-<<<<<<< HEAD
-  base_profile?: Record<string, number | string>;
-  app_version?: string;
-}
-
-export interface IssueConfidence {
-  id: string;
-  confidence: number;
-}
-
-export interface BoundingBox {
-  issue_id?: string | null;
-  x: number;
-  y: number;
-  w: number;
-  h: number;
-  score?: number;
-}
-
-export interface AppliedParametersDetails {
-  parameters?: Record<string, number | string>;
-  hidden_parameters?: string[];
-  experience_level?: string;
-  clamped_to_machine_limits?: boolean;
-  explanations?: string[];
-}
-
-export type AppliedParameters = AppliedParametersDetails | Record<string, number | string>;
-
-export interface AnalyzeResponse {
-  image_id?: string;
-  machine?: Partial<MachineRef> & { id?: string };
-  /** Legacy single-issue fields (kept for backwards compatibility). */
-  issue?: string;
-  confidence?: number;
-  issue_list?: IssueConfidence[];
-  top_issue?: string | null;
-  boxes?: BoundingBox[];
-  heatmap?: string | null;
-  parameter_targets?: Record<string, number | string>;
-  applied?: AppliedParameters;
-  recommendations?: string[];
-  capability_notes?: string[];
-  clamp_explanations?: string[];
-  hidden_parameters?: string[];
-}
-
-=======
   base_profile?: Record<string, number>;
   app_version?: string;
 }
@@ -167,17 +113,12 @@
   low_confidence: boolean;
 }
 
->>>>>>> 429b69f5
 export interface AnalysisHistoryRecord {
   imageId: string;
   machineId: string;
   machine: MachineRef;
   timestamp: number;
-<<<<<<< HEAD
-  issues: IssueConfidence[];
-=======
   predictions: AnalyzeResponse['predictions'];
->>>>>>> 429b69f5
   response: AnalyzeResponse;
   material?: string;
   localUri?: string;
@@ -190,13 +131,8 @@
 
 export interface ExportDiff {
   slicer: SlicerId;
-<<<<<<< HEAD
-  diff: Record<string, number | string>;
-  markdown?: string;
-=======
   diff: Record<string, number | string | boolean>;
   source_keys: string[];
->>>>>>> 429b69f5
 }
 
 export interface OnboardingState {
