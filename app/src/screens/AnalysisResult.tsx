import React, { useCallback, useEffect, useMemo, useState } from 'react';
import {
  Alert,
  Image,
  Platform,
  Pressable,
  ScrollView,
  StyleSheet,
  Text,
  View,
} from 'react-native';
import Slider from '@react-native-community/slider';
import * as Clipboard from 'expo-clipboard';

import { exportProfile } from '../api/client';
import type {
  AnalyzeResponse,
  ExperienceLevel,
  MachineRef,
  MachineSummary,
  SlicerId,
} from '../types';

const SLICERS: Array<{ id: SlicerId; label: string }> = [
  { id: 'cura', label: 'Export for Cura' },
  { id: 'prusaslicer', label: 'Export for PrusaSlicer' },
  { id: 'bambu', label: 'Export for Bambu Studio' },
  { id: 'orca', label: 'Export for OrcaSlicer' },
];

interface AnalysisResultProps {
  machine: MachineRef;
  response: AnalyzeResponse;
  experience: ExperienceLevel;
  material?: string;
  machineSummary?: MachineSummary;
  onClose(): void;
  onRetake(): void;
  image?: { uri: string; width: number; height: number };
}

function formatConfidence(value: number): string {
  return `${Math.round(Math.max(0, Math.min(1, value)) * 100)}%`;
}

function clamp01(value: number | undefined | null): number {
  if (typeof value !== 'number') {
    return 0;
  }
  return Math.max(0, Math.min(1, value));
}

export const AnalysisResult: React.FC<AnalysisResultProps> = ({
  machine,
  response,
  experience,
  material,
  machineSummary,
  onClose,
  onRetake,
  image,
}) => {
<<<<<<< HEAD
  const [overlayOpacity, setOverlayOpacity] = useState<number>(0.65);
  const [exportMessage, setExportMessage] = useState<string | null>(null);

  const sortedIssues = useMemo(() => {
    return [...(response.issue_list ?? [])].sort((a, b) => b.confidence - a.confidence);
  }, [response.issue_list]);

  const parameterKeys = useMemo(() => {
    const keys = new Set<string>();
    Object.keys(response.parameter_targets ?? {}).forEach((key) => keys.add(key));
    Object.keys(response.applied ?? {}).forEach((key) => keys.add(key));
    return Array.from(keys).sort();
  }, [response.parameter_targets, response.applied]);
=======
  const [adjustments, setAdjustments] = useState<Record<string, AdjustmentValue>>(() =>
    initialiseAdjustments(response.suggestions),
  );
  const [copied, setCopied] = useState<SlicerId | null>(null);
  const [exportMessage, setExportMessage] = useState<string | null>(null);
  const [overlayOpacity, setOverlayOpacity] = useState<number>(0.6);

  const sortedIssues = useMemo(() => {
    return [...(response.issue_list ?? [])].sort((a, b) => b.confidence - a.confidence);
  }, [response.issue_list]);

  const parameterKeys = useMemo(() => {
    const keys = new Set<string>();
    Object.keys(response.parameter_targets ?? {}).forEach((key) => keys.add(key));
    Object.keys(response.applied ?? {}).forEach((key) => keys.add(key));
    return Array.from(keys).sort();
  }, [response.parameter_targets, response.applied]);

  const aspectRatio = useMemo(() => {
    if (image?.width && image?.height) {
      return image.width / image.height;
    }
    return 4 / 3;
  }, [image]);

  const heatmap = response.localization?.heatmap;
  const boundingBoxes = response.localization?.boxes ?? [];

  const downloadBlob = useCallback((content: string, filename: string, mime: string) => {
    if (Platform.OS !== 'web') {
      return;
    }
    const blob = new Blob([content], { type: mime });
    const url = URL.createObjectURL(blob);
    const anchor = document.createElement('a');
    anchor.href = url;
    anchor.download = filename;
    document.body.appendChild(anchor);
    anchor.click();
    document.body.removeChild(anchor);
    URL.revokeObjectURL(url);
  }, []);

  const handleDownloadDiff = useCallback(async () => {
    const diff = response.slicer_profile_diff;
    const baseName = `${machine.id}-slicer-diff`;
    const jsonPayload = JSON.stringify(diff, null, 2);
    if (Platform.OS === 'web') {
      downloadBlob(jsonPayload, `${baseName}.json`, 'application/json');
      if (diff.markdown) {
        downloadBlob(diff.markdown, `${baseName}.md`, 'text/markdown');
        setExportMessage('Downloaded JSON + Markdown diff');
      } else {
        setExportMessage('Downloaded JSON diff');
      }
      return;
    }

    const text = diff.markdown ?? jsonPayload;
    await Clipboard.setStringAsync(text);
    Alert.alert('Export ready', diff.markdown ? 'Markdown copied to clipboard.' : 'JSON copied to clipboard.');
    setExportMessage('Export copied to clipboard');
  }, [response.slicer_profile_diff, machine.id, downloadBlob]);

  useEffect(() => {
    if (!exportMessage) {
      return;
    }
    const timer = setTimeout(() => setExportMessage(null), 2500);
    return () => clearTimeout(timer);
  }, [exportMessage]);

  useEffect(() => {
    if (Platform.OS !== 'web' || !image?.uri || !image.uri.startsWith('blob:')) {
      return;
    }
    return () => {
      URL.revokeObjectURL(image.uri);
    };
  }, [image?.uri]);
>>>>>>> 429b69f5

  const aspectRatio = useMemo(() => {
    if (image?.width && image?.height) {
      return image.width / image.height;
    }
    return 4 / 3;
  }, [image]);

<<<<<<< HEAD
  const downloadBlob = useCallback((content: string, filename: string, mime: string) => {
    if (Platform.OS !== 'web') {
      return;
    }
    const blob = new Blob([content], { type: mime });
    const url = URL.createObjectURL(blob);
    const anchor = document.createElement('a');
    anchor.href = url;
    anchor.download = filename;
    document.body.appendChild(anchor);
    anchor.click();
    document.body.removeChild(anchor);
    URL.revokeObjectURL(url);
  }, []);

  const handleExport = useCallback(
    async (slicer: SlicerId) => {
      try {
        const diff = await exportProfile({ slicer, changes: response.applied });
        const baseName = `${machine.id}-${slicer}-profile`;
        const jsonPayload = JSON.stringify(diff, null, 2);
        if (Platform.OS === 'web') {
          downloadBlob(jsonPayload, `${baseName}.json`, 'application/json');
          if (diff.markdown) {
            downloadBlob(diff.markdown, `${baseName}.md`, 'text/markdown');
            setExportMessage('Downloaded JSON + Markdown diff');
          } else {
            setExportMessage('Downloaded JSON diff');
          }
          return;
        }

        const clipboardText = diff.markdown ?? jsonPayload;
        await Clipboard.setStringAsync(clipboardText);
        setExportMessage(diff.markdown ? 'Markdown copied to clipboard.' : 'JSON diff copied to clipboard.');
      } catch (error) {
        const message = error instanceof Error ? error.message : String(error);
        Alert.alert('Export failed', message || 'Unable to generate slicer diff.');
      }
    },
    [downloadBlob, machine.id, response.applied],
=======
  const renderSuggestion = (suggestion: Suggestion) => (
    <View key={suggestion.issue_id} style={styles.suggestionCard}>
      <Text style={styles.suggestionTitle}>Fix {suggestion.issue_id}</Text>
      <Text style={styles.suggestionWhy}>{suggestion.why}</Text>
      <View style={styles.changesList}>
        {suggestion.changes.map((change) => {
          const key = `${suggestion.issue_id}:${change.param}`;
          const state = adjustments[key];
          const bounds = change.range_hint
            ? { min: change.range_hint[0], max: change.range_hint[1] }
            : deriveBounds(change.param, machineSummary);
          const unit = change.unit ? ` ${change.unit}` : '';
          return (
            <View key={key} style={styles.changeRow}>
              <Text style={styles.changeLabel}>{change.param}</Text>
              <View style={styles.sliderRow}>
                <Pressable
                  accessibilityHint="Decrease value"
                  onPress={() =>
                    setAdjustments((prev) => ({
                      ...prev,
                      [key]: {
                        ...state,
                        value: Math.max(bounds.min, state.value - Math.max(1, (bounds.max - bounds.min) / 20)),
                      },
                    }))
                  }
                  style={styles.bumpButton}
                >
                  <Text style={styles.bumpLabel}>-</Text>
                </Pressable>
                <Slider
                  style={styles.slider}
                  minimumValue={bounds.min}
                  maximumValue={bounds.max}
                  value={state?.value ?? bounds.min}
                  minimumTrackTintColor="#38bdf8"
                  maximumTrackTintColor="#1f2937"
                  thumbTintColor="#38bdf8"
                  step={Math.max((bounds.max - bounds.min) / 100, 0.1)}
                  onValueChange={(value) =>
                    setAdjustments((prev) => ({
                      ...prev,
                      [key]: {
                        ...state,
                        value,
                      },
                    }))
                  }
                />
                <Pressable
                  accessibilityHint="Increase value"
                  onPress={() =>
                    setAdjustments((prev) => ({
                      ...prev,
                      [key]: {
                        ...state,
                        value: Math.min(bounds.max, state.value + Math.max(1, (bounds.max - bounds.min) / 20)),
                      },
                    }))
                  }
                  style={styles.bumpButton}
                >
                  <Text style={styles.bumpLabel}>+</Text>
                </Pressable>
              </View>
              <View style={styles.valueDisplay}>
                <Text style={styles.valueText}>{state?.value.toFixed(2)}{unit}</Text>
                <Text style={styles.rangeText}>
                  Range {bounds.min.toFixed(1)} – {bounds.max.toFixed(1)}{unit}
                </Text>
              </View>
              {state?.type === 'delta' && change.delta !== undefined && (
                <Text style={styles.deltaNote}>Recommended change: {change.delta > 0 ? '+' : ''}{change.delta}{unit}</Text>
              )}
            </View>
          );
        })}
      </View>
      <Text style={styles.riskLabel}>Risk: {suggestion.risk}</Text>
      <Text style={styles.confidenceLabel}>Confidence: {(suggestion.confidence * 100).toFixed(0)}%</Text>
      {suggestion.clamped_to_machine_limits && (
        <Text style={styles.clampedNote}>Some values were clamped to your machine limits.</Text>
      )}
      {suggestion.beginner_note && (
        <Text style={styles.note}>Beginner tip: {suggestion.beginner_note}</Text>
      )}
      {suggestion.advanced_note && (
        <Text style={styles.note}>Advanced tip: {suggestion.advanced_note}</Text>
      )}
    </View>
>>>>>>> 429b69f5
  );

  useEffect(() => {
    if (!exportMessage) {
      return;
    }
    const timer = setTimeout(() => setExportMessage(null), 2600);
    return () => clearTimeout(timer);
  }, [exportMessage]);

  const topIssue = response.top_issue ?? sortedIssues[0]?.id ?? 'general_tuning';
  const boxes = response.boxes ?? [];
  const clampNotes = response.clamp_explanations ?? [];
  const hiddenParameters = response.hidden_parameters ?? [];

  return (
    <View style={styles.container}>
      <View style={styles.header}>
        <View>
          <Text style={styles.title}>Analysis complete</Text>
          <Text style={styles.subtitle}>
            {machine.brand} {machine.model} • Experience: {experience}
            {material ? ` • Material: ${material}` : ''}
          </Text>
          <Text style={styles.topIssue}>Top issue: {topIssue}</Text>
        </View>
        <View style={styles.headerActions}>
          <Pressable onPress={onRetake} style={[styles.secondaryButton, styles.smallButton]}>
            <Text style={styles.secondaryLabel}>Retake</Text>
          </Pressable>
          <Pressable onPress={onClose} style={[styles.primaryButton, styles.smallButton]}>
            <Text style={styles.primaryLabel}>Close</Text>
          </Pressable>
        </View>
      </View>

      <ScrollView style={styles.scroll} contentContainerStyle={styles.scrollContent}>
        {image ? (
          <View style={[styles.preview, { aspectRatio }]}>
            <Image source={{ uri: image.uri }} style={StyleSheet.absoluteFillObject} resizeMode="cover" />
            {response.heatmap ? (
              <Image
                source={{ uri: response.heatmap }}
                style={[StyleSheet.absoluteFillObject, { opacity: overlayOpacity }]}
                resizeMode="cover"
              />
            ) : null}
            {boxes.map((box, index) => {
              const left = `${clamp01(box.x) * 100}%`;
              const top = `${clamp01(box.y) * 100}%`;
              const width = `${clamp01(box.w) * 100}%`;
              const height = `${clamp01(box.h) * 100}%`;
              return (
                <View
                  key={`${box.issue_id ?? 'box'}-${index}`}
                  style={[styles.boundingBox, { left, top, width, height }]}
                >
                  <Text style={styles.boundingLabel}>
                    {box.issue_id ?? 'region'} {box.score ? `(${formatConfidence(clamp01(box.score))})` : ''}
                  </Text>
                </View>
              );
            })}
          </View>
        ) : null}

<<<<<<< HEAD
        {response.heatmap ? (
          <View style={styles.sliderRow}>
            <Text style={styles.sectionTitle}>Heatmap opacity</Text>
            <Slider
              style={styles.slider}
              minimumValue={0}
              maximumValue={1}
              step={0.05}
              value={overlayOpacity}
              onValueChange={setOverlayOpacity}
              minimumTrackTintColor="#38bdf8"
              thumbTintColor="#38bdf8"
            />
          </View>
        ) : null}

        <View style={styles.section}>
          <Text style={styles.sectionTitle}>Detected issues</Text>
          {sortedIssues.length === 0 ? (
            <Text style={styles.emptyText}>No issues detected.</Text>
          ) : (
            sortedIssues.map((item) => (
              <View key={item.id} style={styles.issueRow}>
                <Text style={styles.issueName}>{item.id}</Text>
                <Text style={styles.issueConfidence}>{formatConfidence(item.confidence)}</Text>
              </View>
            ))
=======
      <ScrollView style={styles.scroll}>
        <View style={styles.section}>
          <Text style={styles.sectionTitle}>Photo localization</Text>
          {image ? (
            <View style={[styles.previewContainer, { aspectRatio }]}>
              <Image source={{ uri: image.uri }} style={styles.previewImage} />
              {heatmap ? (
                <Image
                  source={{ uri: heatmap.data_url }}
                  style={[styles.previewImage, styles.heatmapOverlay, { opacity: overlayOpacity }]}
                />
              ) : null}
              {boundingBoxes.map((box, index) => (
                <View
                  key={`${box.issue_id}-${index}`}
                  style={[
                    styles.boundingBox,
                    {
                      left: `${(box.x * 100).toFixed(1)}%`,
                      top: `${(box.y * 100).toFixed(1)}%`,
                      width: `${(box.width * 100).toFixed(1)}%`,
                      height: `${(box.height * 100).toFixed(1)}%`,
                    },
                  ]}
                >
                  <Text style={styles.boundingLabel}>
                    {box.issue_id} · {(box.confidence * 100).toFixed(0)}%
                  </Text>
                </View>
              ))}
            </View>
          ) : (
            <Text style={styles.emptyFacts}>Photo preview unavailable.</Text>
          )}
          {heatmap ? (
            <View style={styles.overlayControls}>
              <Text style={styles.overlayLabel}>Heatmap opacity</Text>
              <Slider
                style={styles.overlaySlider}
                minimumValue={0}
                maximumValue={1}
                value={overlayOpacity}
                minimumTrackTintColor="#38bdf8"
                maximumTrackTintColor="#1f2937"
                thumbTintColor="#38bdf8"
                step={0.05}
                onValueChange={setOverlayOpacity}
              />
            </View>
          ) : null}
        </View>

        <View style={styles.section}>
          <Text style={styles.sectionTitle}>Predicted issues</Text>
          {response.predictions.length ? (
            response.predictions.map((prediction) => (
              <View key={prediction.issue_id} style={styles.predictionCard}>
                <Text style={styles.predictionLabel}>{prediction.issue_id}</Text>
                <Text style={styles.predictionConfidence}>{(prediction.confidence * 100).toFixed(0)}%</Text>
              </View>
            ))
          ) : (
            <Text style={styles.emptyFacts}>No predictions returned.</Text>
>>>>>>> 429b69f5
          )}
        </View>

        <View style={styles.section}>
<<<<<<< HEAD
          <Text style={styles.sectionTitle}>Recommended parameters</Text>
          {parameterKeys.length === 0 ? (
            <Text style={styles.emptyText}>No parameter adjustments suggested.</Text>
          ) : (
            parameterKeys.map((key) => {
              const target = response.parameter_targets?.[key];
              const applied = response.applied?.[key];
              return (
                <View key={key} style={styles.parameterRow}>
                  <Text style={styles.parameterName}>{key}</Text>
                  <Text style={styles.parameterValue}>{target !== undefined ? target.toFixed(2) : '–'}</Text>
                  <Text style={styles.parameterApplied}>
                    {applied !== undefined ? applied.toFixed(2) : '—'}
                  </Text>
                </View>
              );
            })
          )}
        </View>

        {hiddenParameters.length ? (
          <View style={styles.section}>
            <Text style={styles.sectionTitle}>Hidden parameters</Text>
            <Text style={styles.bodyText}>
              These were held back for {experience} mode: {hiddenParameters.join(', ')}
            </Text>
          </View>
        ) : null}

        {clampNotes.length ? (
          <View style={styles.section}>
            <Text style={styles.sectionTitle}>Clamp explanations</Text>
            {clampNotes.map((note, index) => (
              <Text key={`${note}-${index}`} style={styles.bodyText}>
                • {note}
              </Text>
            ))}
          </View>
        ) : null}

        {response.capability_notes.length ? (
          <View style={styles.section}>
            <Text style={styles.sectionTitle}>Machine capability notes</Text>
            {response.capability_notes.map((note) => (
              <Text key={note} style={styles.bodyText}>
                • {note}
              </Text>
            ))}
          </View>
        ) : null}

        {response.recommendations.length ? (
          <View style={styles.section}>
            <Text style={styles.sectionTitle}>Recommendations</Text>
            {response.recommendations.map((tip) => (
              <Text key={tip} style={styles.bodyText}>
                • {tip}
              </Text>
            ))}
          </View>
        ) : null}

        {machineSummary ? (
          <View style={styles.section}>
            <Text style={styles.sectionTitle}>Machine info</Text>
            {machineSummary.capabilities?.length ? (
              <Text style={styles.bodyText}>
                Capabilities: {machineSummary.capabilities.join(', ')}
              </Text>
            ) : null}
            {machineSummary.safe_speed_ranges ? (
              <Text style={styles.bodyText}>
                Safe speeds: {Object.entries(machineSummary.safe_speed_ranges)
                  .map(([key, value]) => `${key}: ${value.join('–')}`)
                  .join(' | ')}
              </Text>
            ) : null}
          </View>
        ) : null}

        <View style={styles.section}>
          <Text style={styles.sectionTitle}>Export slicer diff</Text>
          <View style={styles.buttonRow}>
=======
          <Text style={styles.sectionTitle}>Recommendations</Text>
          {response.recommendations.length ? (
            response.recommendations.map((rec, index) => (
              <Text key={`${rec}-${index}`} style={styles.note}>
                • {rec}
              </Text>
            ))
          ) : (
            <Text style={styles.emptyFacts}>No recommendations generated.</Text>
          )}
        </View>

        <View style={styles.section}>
          <Text style={styles.sectionTitle}>Capability notes</Text>
          {response.capability_notes.length ? (
            response.capability_notes.map((note, index) => (
              <Text key={`${note}-${index}`} style={styles.note}>
                • {note}
              </Text>
            ))
          ) : (
            <Text style={styles.emptyFacts}>No capability notes available.</Text>
          )}
        </View>

        <View style={styles.section}>
          <Text style={styles.sectionTitle}>Suggestions</Text>
          {response.suggestions.map(renderSuggestion)}
        </View>

        <View style={styles.section}>
          <Text style={styles.sectionTitle}>Export slicer diff</Text>
          <Pressable style={styles.exportPrimaryButton} onPress={handleDownloadDiff}>
            <Text style={styles.exportPrimaryLabel}>Export slicer diff</Text>
          </Pressable>
          {exportMessage ? <Text style={styles.exportStatus}>{exportMessage}</Text> : null}
        </View>

        <View style={styles.section}>
          <Text style={styles.sectionTitle}>Copy for slicer</Text>
          <View style={styles.exportButtons}>
>>>>>>> 429b69f5
            {SLICERS.map((item) => (
              <Pressable key={item.id} onPress={() => handleExport(item.id)} style={styles.exportButton}>
                <Text style={styles.exportLabel}>{item.label}</Text>
              </Pressable>
            ))}
          </View>
          {exportMessage ? <Text style={styles.exportMessage}>{exportMessage}</Text> : null}
        </View>
      </ScrollView>
    </View>
  );
};

const styles = StyleSheet.create({
  container: {
    flex: 1,
    backgroundColor: '#0f172a',
  },
  header: {
    padding: 16,
    borderBottomWidth: 1,
    borderBottomColor: '#1f2937',
    flexDirection: 'row',
    justifyContent: 'space-between',
    alignItems: 'center',
    gap: 12,
  },
  headerActions: {
    flexDirection: 'row',
    gap: 8,
  },
  title: {
    fontSize: 20,
    fontWeight: '700',
    color: '#f8fafc',
  },
  subtitle: {
    color: '#cbd5f5',
    marginTop: 4,
  },
  topIssue: {
    marginTop: 6,
    color: '#facc15',
    fontWeight: '600',
  },
  primaryButton: {
    backgroundColor: '#38bdf8',
    borderRadius: 999,
    paddingHorizontal: 20,
    paddingVertical: 10,
  },
  primaryLabel: {
    color: '#0f172a',
    fontWeight: '700',
  },
  secondaryButton: {
    borderColor: '#38bdf8',
    borderWidth: 1,
    borderRadius: 999,
    paddingHorizontal: 20,
    paddingVertical: 10,
  },
  secondaryLabel: {
    color: '#e0f2fe',
    fontWeight: '600',
  },
  smallButton: {
    paddingHorizontal: 16,
    paddingVertical: 8,
  },
  scroll: {
    flex: 1,
  },
<<<<<<< HEAD
  scrollContent: {
    padding: 16,
    gap: 20,
    paddingBottom: 40,
  },
  preview: {
    width: '100%',
=======
  section: {
    marginBottom: 24,
    gap: 12,
  },
  emptyFacts: {
    color: '#94a3b8',
    fontStyle: 'italic',
  },
  sectionTitle: {
    color: '#f8fafc',
    fontSize: 18,
    fontWeight: '600',
    marginBottom: 12,
  },
  previewContainer: {
    width: '100%',
    borderRadius: 16,
    overflow: 'hidden',
    backgroundColor: '#111c2c',
    position: 'relative',
  },
  previewImage: {
    ...StyleSheet.absoluteFillObject,
    resizeMode: 'cover',
  },
  heatmapOverlay: {
    ...StyleSheet.absoluteFillObject,
  },
  boundingBox: {
    position: 'absolute',
    borderWidth: 2,
    borderColor: '#38bdf8',
    borderRadius: 8,
    overflow: 'hidden',
  },
  boundingLabel: {
    backgroundColor: 'rgba(56, 189, 248, 0.85)',
    color: '#0f172a',
    fontWeight: '700',
    fontSize: 12,
    paddingHorizontal: 6,
    paddingVertical: 4,
  },
  overlayControls: {
    gap: 8,
  },
  overlayLabel: {
    color: '#cbd5f5',
    fontSize: 12,
  },
  overlaySlider: {
    width: '100%',
  },
  predictionCard: {
    flexDirection: 'row',
    justifyContent: 'space-between',
    backgroundColor: '#111c2c',
>>>>>>> 429b69f5
    borderRadius: 12,
    overflow: 'hidden',
    backgroundColor: '#111827',
    position: 'relative',
  },
  boundingBox: {
    position: 'absolute',
    borderWidth: 2,
    borderColor: '#f97316',
    borderStyle: 'solid',
    justifyContent: 'flex-start',
  },
  boundingLabel: {
    backgroundColor: 'rgba(249, 115, 22, 0.85)',
    color: '#0f172a',
    fontSize: 12,
    fontWeight: '600',
    paddingHorizontal: 4,
    paddingVertical: 2,
<<<<<<< HEAD
  },
  sliderRow: {
    gap: 8,
=======
>>>>>>> 429b69f5
  },
  slider: {
    width: '100%',
    height: 40,
  },
  section: {
    backgroundColor: '#111827',
    borderRadius: 12,
    padding: 16,
    gap: 8,
  },
  sectionTitle: {
    color: '#f8fafc',
    fontSize: 16,
    fontWeight: '600',
  },
  emptyText: {
    color: '#94a3b8',
<<<<<<< HEAD
  },
  issueRow: {
    flexDirection: 'row',
    justifyContent: 'space-between',
    alignItems: 'center',
  },
  issueName: {
    color: '#e2e8f0',
    fontWeight: '600',
  },
  issueConfidence: {
    color: '#38bdf8',
    fontVariant: ['tabular-nums'],
  },
  parameterRow: {
    flexDirection: 'row',
    justifyContent: 'space-between',
    alignItems: 'center',
    gap: 12,
  },
  parameterName: {
    flex: 2,
    color: '#f1f5f9',
  },
  parameterValue: {
    flex: 1,
    textAlign: 'right',
    color: '#cbd5f5',
    fontVariant: ['tabular-nums'],
  },
  parameterApplied: {
    flex: 1,
    textAlign: 'right',
    color: '#38bdf8',
    fontVariant: ['tabular-nums'],
  },
  bodyText: {
    color: '#cbd5f5',
    lineHeight: 20,
=======
  },
  issueRow: {
    flexDirection: 'row',
    justifyContent: 'space-between',
    alignItems: 'center',
  },
  issueName: {
    color: '#e2e8f0',
    fontWeight: '600',
  },
  issueConfidence: {
    color: '#38bdf8',
    fontVariant: ['tabular-nums'],
  },
  parameterRow: {
    flexDirection: 'row',
    justifyContent: 'space-between',
    alignItems: 'center',
    gap: 12,
  },
  parameterName: {
    flex: 2,
    color: '#f1f5f9',
  },
  parameterValue: {
    flex: 1,
    textAlign: 'right',
    color: '#cbd5f5',
    fontVariant: ['tabular-nums'],
  },
  parameterApplied: {
    flex: 1,
    textAlign: 'right',
    color: '#38bdf8',
    fontVariant: ['tabular-nums'],
  },
  exportPrimaryButton: {
    backgroundColor: '#38bdf8',
    borderRadius: 12,
    paddingVertical: 14,
    alignItems: 'center',
  },
  exportPrimaryLabel: {
    color: '#0f172a',
    fontWeight: '700',
    fontSize: 16,
  },
  exportStatus: {
    color: '#38bdf8',
>>>>>>> 429b69f5
  },
  buttonRow: {
    flexDirection: 'row',
    flexWrap: 'wrap',
    gap: 12,
  },
  exportButton: {
    backgroundColor: '#1f2937',
    paddingVertical: 10,
    paddingHorizontal: 16,
    borderRadius: 8,
  },
  exportLabel: {
    color: '#38bdf8',
    fontWeight: '600',
  },
  exportMessage: {
    color: '#22c55e',
    marginTop: 8,
  },
});<|MERGE_RESOLUTION|>--- conflicted
+++ resolved
@@ -60,21 +60,6 @@
   onRetake,
   image,
 }) => {
-<<<<<<< HEAD
-  const [overlayOpacity, setOverlayOpacity] = useState<number>(0.65);
-  const [exportMessage, setExportMessage] = useState<string | null>(null);
-
-  const sortedIssues = useMemo(() => {
-    return [...(response.issue_list ?? [])].sort((a, b) => b.confidence - a.confidence);
-  }, [response.issue_list]);
-
-  const parameterKeys = useMemo(() => {
-    const keys = new Set<string>();
-    Object.keys(response.parameter_targets ?? {}).forEach((key) => keys.add(key));
-    Object.keys(response.applied ?? {}).forEach((key) => keys.add(key));
-    return Array.from(keys).sort();
-  }, [response.parameter_targets, response.applied]);
-=======
   const [adjustments, setAdjustments] = useState<Record<string, AdjustmentValue>>(() =>
     initialiseAdjustments(response.suggestions),
   );
@@ -155,7 +140,6 @@
       URL.revokeObjectURL(image.uri);
     };
   }, [image?.uri]);
->>>>>>> 429b69f5
 
   const aspectRatio = useMemo(() => {
     if (image?.width && image?.height) {
@@ -164,49 +148,6 @@
     return 4 / 3;
   }, [image]);
 
-<<<<<<< HEAD
-  const downloadBlob = useCallback((content: string, filename: string, mime: string) => {
-    if (Platform.OS !== 'web') {
-      return;
-    }
-    const blob = new Blob([content], { type: mime });
-    const url = URL.createObjectURL(blob);
-    const anchor = document.createElement('a');
-    anchor.href = url;
-    anchor.download = filename;
-    document.body.appendChild(anchor);
-    anchor.click();
-    document.body.removeChild(anchor);
-    URL.revokeObjectURL(url);
-  }, []);
-
-  const handleExport = useCallback(
-    async (slicer: SlicerId) => {
-      try {
-        const diff = await exportProfile({ slicer, changes: response.applied });
-        const baseName = `${machine.id}-${slicer}-profile`;
-        const jsonPayload = JSON.stringify(diff, null, 2);
-        if (Platform.OS === 'web') {
-          downloadBlob(jsonPayload, `${baseName}.json`, 'application/json');
-          if (diff.markdown) {
-            downloadBlob(diff.markdown, `${baseName}.md`, 'text/markdown');
-            setExportMessage('Downloaded JSON + Markdown diff');
-          } else {
-            setExportMessage('Downloaded JSON diff');
-          }
-          return;
-        }
-
-        const clipboardText = diff.markdown ?? jsonPayload;
-        await Clipboard.setStringAsync(clipboardText);
-        setExportMessage(diff.markdown ? 'Markdown copied to clipboard.' : 'JSON diff copied to clipboard.');
-      } catch (error) {
-        const message = error instanceof Error ? error.message : String(error);
-        Alert.alert('Export failed', message || 'Unable to generate slicer diff.');
-      }
-    },
-    [downloadBlob, machine.id, response.applied],
-=======
   const renderSuggestion = (suggestion: Suggestion) => (
     <View key={suggestion.issue_id} style={styles.suggestionCard}>
       <Text style={styles.suggestionTitle}>Fix {suggestion.issue_id}</Text>
@@ -298,7 +239,6 @@
         <Text style={styles.note}>Advanced tip: {suggestion.advanced_note}</Text>
       )}
     </View>
->>>>>>> 429b69f5
   );
 
   useEffect(() => {
@@ -365,35 +305,6 @@
           </View>
         ) : null}
 
-<<<<<<< HEAD
-        {response.heatmap ? (
-          <View style={styles.sliderRow}>
-            <Text style={styles.sectionTitle}>Heatmap opacity</Text>
-            <Slider
-              style={styles.slider}
-              minimumValue={0}
-              maximumValue={1}
-              step={0.05}
-              value={overlayOpacity}
-              onValueChange={setOverlayOpacity}
-              minimumTrackTintColor="#38bdf8"
-              thumbTintColor="#38bdf8"
-            />
-          </View>
-        ) : null}
-
-        <View style={styles.section}>
-          <Text style={styles.sectionTitle}>Detected issues</Text>
-          {sortedIssues.length === 0 ? (
-            <Text style={styles.emptyText}>No issues detected.</Text>
-          ) : (
-            sortedIssues.map((item) => (
-              <View key={item.id} style={styles.issueRow}>
-                <Text style={styles.issueName}>{item.id}</Text>
-                <Text style={styles.issueConfidence}>{formatConfidence(item.confidence)}</Text>
-              </View>
-            ))
-=======
       <ScrollView style={styles.scroll}>
         <View style={styles.section}>
           <Text style={styles.sectionTitle}>Photo localization</Text>
@@ -457,96 +368,10 @@
             ))
           ) : (
             <Text style={styles.emptyFacts}>No predictions returned.</Text>
->>>>>>> 429b69f5
           )}
         </View>
 
         <View style={styles.section}>
-<<<<<<< HEAD
-          <Text style={styles.sectionTitle}>Recommended parameters</Text>
-          {parameterKeys.length === 0 ? (
-            <Text style={styles.emptyText}>No parameter adjustments suggested.</Text>
-          ) : (
-            parameterKeys.map((key) => {
-              const target = response.parameter_targets?.[key];
-              const applied = response.applied?.[key];
-              return (
-                <View key={key} style={styles.parameterRow}>
-                  <Text style={styles.parameterName}>{key}</Text>
-                  <Text style={styles.parameterValue}>{target !== undefined ? target.toFixed(2) : '–'}</Text>
-                  <Text style={styles.parameterApplied}>
-                    {applied !== undefined ? applied.toFixed(2) : '—'}
-                  </Text>
-                </View>
-              );
-            })
-          )}
-        </View>
-
-        {hiddenParameters.length ? (
-          <View style={styles.section}>
-            <Text style={styles.sectionTitle}>Hidden parameters</Text>
-            <Text style={styles.bodyText}>
-              These were held back for {experience} mode: {hiddenParameters.join(', ')}
-            </Text>
-          </View>
-        ) : null}
-
-        {clampNotes.length ? (
-          <View style={styles.section}>
-            <Text style={styles.sectionTitle}>Clamp explanations</Text>
-            {clampNotes.map((note, index) => (
-              <Text key={`${note}-${index}`} style={styles.bodyText}>
-                • {note}
-              </Text>
-            ))}
-          </View>
-        ) : null}
-
-        {response.capability_notes.length ? (
-          <View style={styles.section}>
-            <Text style={styles.sectionTitle}>Machine capability notes</Text>
-            {response.capability_notes.map((note) => (
-              <Text key={note} style={styles.bodyText}>
-                • {note}
-              </Text>
-            ))}
-          </View>
-        ) : null}
-
-        {response.recommendations.length ? (
-          <View style={styles.section}>
-            <Text style={styles.sectionTitle}>Recommendations</Text>
-            {response.recommendations.map((tip) => (
-              <Text key={tip} style={styles.bodyText}>
-                • {tip}
-              </Text>
-            ))}
-          </View>
-        ) : null}
-
-        {machineSummary ? (
-          <View style={styles.section}>
-            <Text style={styles.sectionTitle}>Machine info</Text>
-            {machineSummary.capabilities?.length ? (
-              <Text style={styles.bodyText}>
-                Capabilities: {machineSummary.capabilities.join(', ')}
-              </Text>
-            ) : null}
-            {machineSummary.safe_speed_ranges ? (
-              <Text style={styles.bodyText}>
-                Safe speeds: {Object.entries(machineSummary.safe_speed_ranges)
-                  .map(([key, value]) => `${key}: ${value.join('–')}`)
-                  .join(' | ')}
-              </Text>
-            ) : null}
-          </View>
-        ) : null}
-
-        <View style={styles.section}>
-          <Text style={styles.sectionTitle}>Export slicer diff</Text>
-          <View style={styles.buttonRow}>
-=======
           <Text style={styles.sectionTitle}>Recommendations</Text>
           {response.recommendations.length ? (
             response.recommendations.map((rec, index) => (
@@ -588,7 +413,6 @@
         <View style={styles.section}>
           <Text style={styles.sectionTitle}>Copy for slicer</Text>
           <View style={styles.exportButtons}>
->>>>>>> 429b69f5
             {SLICERS.map((item) => (
               <Pressable key={item.id} onPress={() => handleExport(item.id)} style={styles.exportButton}>
                 <Text style={styles.exportLabel}>{item.label}</Text>
@@ -662,15 +486,6 @@
   scroll: {
     flex: 1,
   },
-<<<<<<< HEAD
-  scrollContent: {
-    padding: 16,
-    gap: 20,
-    paddingBottom: 40,
-  },
-  preview: {
-    width: '100%',
-=======
   section: {
     marginBottom: 24,
     gap: 12,
@@ -728,7 +543,6 @@
     flexDirection: 'row',
     justifyContent: 'space-between',
     backgroundColor: '#111c2c',
->>>>>>> 429b69f5
     borderRadius: 12,
     overflow: 'hidden',
     backgroundColor: '#111827',
@@ -748,12 +562,6 @@
     fontWeight: '600',
     paddingHorizontal: 4,
     paddingVertical: 2,
-<<<<<<< HEAD
-  },
-  sliderRow: {
-    gap: 8,
-=======
->>>>>>> 429b69f5
   },
   slider: {
     width: '100%',
@@ -772,7 +580,6 @@
   },
   emptyText: {
     color: '#94a3b8',
-<<<<<<< HEAD
   },
   issueRow: {
     flexDirection: 'row',
@@ -809,46 +616,6 @@
     color: '#38bdf8',
     fontVariant: ['tabular-nums'],
   },
-  bodyText: {
-    color: '#cbd5f5',
-    lineHeight: 20,
-=======
-  },
-  issueRow: {
-    flexDirection: 'row',
-    justifyContent: 'space-between',
-    alignItems: 'center',
-  },
-  issueName: {
-    color: '#e2e8f0',
-    fontWeight: '600',
-  },
-  issueConfidence: {
-    color: '#38bdf8',
-    fontVariant: ['tabular-nums'],
-  },
-  parameterRow: {
-    flexDirection: 'row',
-    justifyContent: 'space-between',
-    alignItems: 'center',
-    gap: 12,
-  },
-  parameterName: {
-    flex: 2,
-    color: '#f1f5f9',
-  },
-  parameterValue: {
-    flex: 1,
-    textAlign: 'right',
-    color: '#cbd5f5',
-    fontVariant: ['tabular-nums'],
-  },
-  parameterApplied: {
-    flex: 1,
-    textAlign: 'right',
-    color: '#38bdf8',
-    fontVariant: ['tabular-nums'],
-  },
   exportPrimaryButton: {
     backgroundColor: '#38bdf8',
     borderRadius: 12,
@@ -862,7 +629,6 @@
   },
   exportStatus: {
     color: '#38bdf8',
->>>>>>> 429b69f5
   },
   buttonRow: {
     flexDirection: 'row',
