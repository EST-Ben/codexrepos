--- conflicted
+++ resolved
@@ -95,14 +95,6 @@
   const { settings, update: updatePrivacy } = usePrivacySettings();
   const [activeMachineId, setActiveMachineId] = useState<string | null>(profile.machines[0]?.id ?? null);
   const [search, setSearch] = useState<string>('');
-<<<<<<< HEAD
-  const [loading, setLoading] = useState<boolean>(false);
-  const [exporting, setExporting] = useState<boolean>(false);
-  const [errorMessage, setErrorMessage] = useState<string | null>(null);
-  const [result, setResult] = useState<AnalyzeResponse | null>(null);
-  const [previewUrl, setPreviewUrl] = useState<string | null>(null);
-  const [previewSize, setPreviewSize] = useState<{ width: number; height: number } | null>(null);
-=======
   const [lastRequest, setLastRequest] = useState<{
     machine: MachineRef;
     material?: string;
@@ -129,7 +121,6 @@
     },
     [lookup, onRecordHistory, settings.storeImagesLocallyOnly],
   );
->>>>>>> 429b69f5
 
   useEffect(() => {
     return () => {
@@ -146,8 +137,6 @@
     }
   }, [activeMachineId, profile.machines]);
 
-<<<<<<< HEAD
-=======
   useEffect(() => {
     if (isSuccess && data && lastRequest) {
       const entry: AnalysisHistoryRecord = {
@@ -184,7 +173,6 @@
     }
   }, [isSuccess, retryQueued]);
 
->>>>>>> 429b69f5
   const activeMachine = useMemo(
     () => profile.machines.find((machine) => machine.id === activeMachineId) ?? null,
     [activeMachineId, profile.machines],
@@ -305,40 +293,6 @@
     if (!result) {
       return;
     }
-<<<<<<< HEAD
-    setExporting(true);
-    setErrorMessage(null);
-    try {
-      const changes = Object.keys(appliedParameters).length
-        ? appliedParameters
-        : result.parameter_targets ?? {};
-      const diff = await exportProfile({
-        slicer: 'cura',
-        changes,
-        baseProfile: undefined,
-      });
-      const markdown = diff.markdown ?? JSON.stringify(diff, null, 2);
-      if (Platform.OS === 'web') {
-        const blob = new Blob([markdown], { type: 'text/markdown' });
-        const url = URL.createObjectURL(blob);
-        const anchor = document.createElement('a');
-        anchor.href = url;
-        anchor.download = `slicer-diff-${result.machine?.id ?? 'printer'}.md`;
-        document.body.appendChild(anchor);
-        anchor.click();
-        document.body.removeChild(anchor);
-        URL.revokeObjectURL(url);
-      } else {
-        await Share.share({ message: markdown, title: 'Slicer diff' });
-      }
-    } catch (err) {
-      const message = err instanceof Error ? err.message : String(err);
-      setErrorMessage(message);
-    } finally {
-      setExporting(false);
-    }
-  }, [appliedParameters, result]);
-=======
     const meta: AnalyzeRequestMeta = {
       machine_id: activeMachine.id,
       experience: profile.experience,
@@ -362,7 +316,6 @@
       material: materialValue,
     });
   };
->>>>>>> 429b69f5
 
   const renderMachineFacts = (summary?: MachineSummary) => {
     if (!summary) {
